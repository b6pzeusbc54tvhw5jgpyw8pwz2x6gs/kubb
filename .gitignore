node_modules/

# Logs
logs
*.log
npm-debug.log*
yarn-debug.log*
yarn-error.log*
*.DS_STORE
DS_STORE
.vscode
.tgz
.zip
.turbo

umd
build
dist
lib
esnext
types
es
bin/webpack
./types
.next
es
/data/
**/mocks/gen/**
**/config/coverage/*
*.env
!example.env
*.db
**/coverage/*
cache
*.cache
*.key
*.crt
*.crt
.cache/**/*
.dccache
examples/**/test.json
e2e/gen/**
<<<<<<< HEAD
e2e/src/gen/**
=======

## custom ones
private
>>>>>>> b73d21f4
<|MERGE_RESOLUTION|>--- conflicted
+++ resolved
@@ -40,10 +40,7 @@
 .dccache
 examples/**/test.json
 e2e/gen/**
-<<<<<<< HEAD
 e2e/src/gen/**
-=======
 
 ## custom ones
-private
->>>>>>> b73d21f4
+private