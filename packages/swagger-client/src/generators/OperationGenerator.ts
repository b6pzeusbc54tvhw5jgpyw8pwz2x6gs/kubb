--- conflicted
+++ resolved
@@ -10,12 +10,8 @@
 
 type Options = {
   pluginManager: PluginManager
-<<<<<<< HEAD
   clientPath?: KubbFile.OptionalPath
-=======
-  clientPath?: OptionalPath
-  clientImportPath?: OptionalPath
->>>>>>> 291d8027
+  clientImportPath?: KubbFile.OptionalPath
   dataReturnType: PluginOptions['dataReturnType']
   oas: Oas
   contentType?: ContentType
@@ -53,7 +49,6 @@
     if (!controllerFilePath) {
       return null
     }
-    // end controller setup
 
     const sources: string[] = []
 
@@ -83,30 +78,15 @@
   }
 
   async get(operation: Operation, schemas: OperationSchemas): Promise<KubbFile.File<FileMeta> | null> {
-    const { pluginManager, oas, clientPath, dataReturnType } = this.options
+    const { pluginManager, oas, clientPath, clientImportPath, dataReturnType } = this.options
 
-<<<<<<< HEAD
-=======
-    const controller = this.resolve(operation)
-    const type = this.resolveType(operation)
-
-    const clientImportPath = this.options.clientImportPath
-      ? this.options.clientImportPath
-      : clientPath
-        ? getRelativePath(controller.filePath, clientPath)
-        : '@kubb/swagger-client/client'
-
->>>>>>> 291d8027
     const clientBuilder = new ClientBuilder(oas).configure({
       pluginManager,
       operation,
       schemas,
       dataReturnType,
-<<<<<<< HEAD
       clientPath,
-=======
-      clientPath: clientImportPath,
->>>>>>> 291d8027
+      clientImportPath,
     })
     const file = clientBuilder.render().file
 
@@ -127,30 +107,15 @@
   }
 
   async post(operation: Operation, schemas: OperationSchemas): Promise<KubbFile.File<FileMeta> | null> {
-    const { pluginManager, oas, clientPath, dataReturnType } = this.options
+    const { pluginManager, oas, clientPath, clientImportPath, dataReturnType } = this.options
 
-<<<<<<< HEAD
-=======
-    const controller = this.resolve(operation)
-    const type = this.resolveType(operation)
-
-    const clientImportPath = this.options.clientImportPath
-      ? this.options.clientImportPath
-      : clientPath
-        ? getRelativePath(controller.filePath, clientPath)
-        : '@kubb/swagger-client/client'
-
->>>>>>> 291d8027
     const clientBuilder = new ClientBuilder(oas).configure({
       pluginManager,
       operation,
       schemas,
       dataReturnType,
-<<<<<<< HEAD
       clientPath,
-=======
-      clientPath: clientImportPath,
->>>>>>> 291d8027
+      clientImportPath,
     })
     const file = clientBuilder.render().file
 
