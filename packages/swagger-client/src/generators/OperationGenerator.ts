import { URLPath } from '@kubb/core'
import { OperationGenerator as Generator } from '@kubb/swagger'

import { ClientBuilder } from '../builders/ClientBuilder.tsx'
import { pluginName } from '../plugin.ts'

import type { KubbFile } from '@kubb/core'
import type { HttpMethod, Operation, OperationSchemas } from '@kubb/swagger'
import type { FileMeta, Options as PluginOptions } from '../types.ts'

type Options = {
<<<<<<< HEAD
  pluginManager: PluginManager
  clientPath?: KubbFile.OptionalPath
  clientImportPath?: KubbFile.OptionalPath
  dataReturnType: PluginOptions['dataReturnType']
  pathParamsType: PluginOptions['pathParamsType']
  oas: Oas
  contentType?: ContentType
  skipBy: SkipBy[]
  resolvePath: PluginContext<ResolvePathOptions>['resolvePath']
  resolveName: PluginContext['resolveName']
=======
  clientPath?: PluginOptions['client']
  clientImportPath?: PluginOptions['clientImportPath']
  dataReturnType: NonNullable<PluginOptions['dataReturnType']>
>>>>>>> a08cd674
}

export class OperationGenerator extends Generator<Options> {
  async all(paths: Record<string, Record<HttpMethod, Operation>>): Promise<KubbFile.File<FileMeta> | null> {
    const { pluginManager, oas } = this.options

    const controllerName = pluginManager.resolveName({ name: 'operations', pluginName })

    if (!controllerName) {
      throw new Error('controllerName should be defined')
    }

    const controllerId = `${controllerName}.ts` as const
    const controllerFilePath = pluginManager.resolvePath({
      baseName: controllerId,
      pluginName,
    })

    if (!controllerFilePath) {
      return null
    }

    const sources: string[] = []

    const groupedByOperationId: Record<string, { path: string; method: HttpMethod }> = {}

    Object.keys(paths).forEach((path) => {
      const methods = paths[path] || []
      Object.keys(methods).forEach((method) => {
        const operation = oas.operation(path, method as HttpMethod)
        if (operation) {
          groupedByOperationId[operation.getOperationId()] = {
            path: new URLPath(path).URL,
            method: method as HttpMethod,
          }
        }
      })
    })

    sources.push(`export const operations = ${JSON.stringify(groupedByOperationId)} as const;`)

    return {
      path: controllerFilePath,
      baseName: controllerId,
      source: sources.join('\n'),
      imports: [],
    }
  }

  async get(operation: Operation, schemas: OperationSchemas): Promise<KubbFile.File<FileMeta> | null> {
    const { pluginManager, oas, clientPath, clientImportPath, dataReturnType, pathParamsType } = this.options

    const clientBuilder = new ClientBuilder(oas).configure({
      pluginManager,
      operation,
      schemas,
      dataReturnType,
      clientPath,
      clientImportPath,
      pathParamsType,
    })
    const file = clientBuilder.render().file

    if (!file) {
      throw new Error('No <File/> being used or File is undefined(see resolvePath/resolveName)')
    }

    return {
      path: file.path,
      baseName: file.baseName,
      source: file.source,
      imports: file.imports,
      meta: {
        pluginName,
        tag: operation.getTags()[0]?.name,
      },
    }
  }

  async post(operation: Operation, schemas: OperationSchemas): Promise<KubbFile.File<FileMeta> | null> {
    const { pluginManager, oas, clientPath, clientImportPath, dataReturnType, pathParamsType } = this.options

    const clientBuilder = new ClientBuilder(oas).configure({
      pluginManager,
      operation,
      schemas,
      dataReturnType,
      clientPath,
      clientImportPath,
      pathParamsType,
    })
    const file = clientBuilder.render().file

    if (!file) {
      throw new Error('No <File/> being used or File is undefined(see resolvePath/resolveName)')
    }

    return {
      path: file.path,
      baseName: file.baseName,
      source: file.source,
      imports: file.imports,
      meta: {
        pluginName,
        tag: operation.getTags()[0]?.name,
      },
    }
  }

  async put(operation: Operation, schemas: OperationSchemas): Promise<KubbFile.File<FileMeta> | null> {
    return this.post(operation, schemas)
  }
  async patch(operation: Operation, schemas: OperationSchemas): Promise<KubbFile.File<FileMeta> | null> {
    return this.post(operation, schemas)
  }
  async delete(operation: Operation, schemas: OperationSchemas): Promise<KubbFile.File<FileMeta> | null> {
    return this.post(operation, schemas)
  }
}<|MERGE_RESOLUTION|>--- conflicted
+++ resolved
@@ -9,22 +9,10 @@
 import type { FileMeta, Options as PluginOptions } from '../types.ts'
 
 type Options = {
-<<<<<<< HEAD
-  pluginManager: PluginManager
-  clientPath?: KubbFile.OptionalPath
-  clientImportPath?: KubbFile.OptionalPath
-  dataReturnType: PluginOptions['dataReturnType']
+  clientPath?: PluginOptions['client']
   pathParamsType: PluginOptions['pathParamsType']
-  oas: Oas
-  contentType?: ContentType
-  skipBy: SkipBy[]
-  resolvePath: PluginContext<ResolvePathOptions>['resolvePath']
-  resolveName: PluginContext['resolveName']
-=======
-  clientPath?: PluginOptions['client']
   clientImportPath?: PluginOptions['clientImportPath']
   dataReturnType: NonNullable<PluginOptions['dataReturnType']>
->>>>>>> a08cd674
 }
 
 export class OperationGenerator extends Generator<Options> {
