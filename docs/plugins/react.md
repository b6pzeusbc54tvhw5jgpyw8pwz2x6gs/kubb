---
layout: doc

title: \@kubb/react
outline: deep
---

# @kubb/react <a href="https://paka.dev/npm/@kubb/react@latest/api">🦙</a><Badge type="warning" text="under construction" />

Use React to create templates/variants for any plugin.

<<<<<<< HEAD
<hr/>
=======
>>>>>>> 482cbd19

## Installation

::: code-group

```shell [bun <img src="/feature/bun.svg"/>]
bun add @kubb/react
```

```shell [pnpm <img src="/feature/pnpm.svg"/>]
pnpm add @kubb/react
```

```shell [npm <img src="/feature/npm.svg"/>]
npm install @kubb/react
```

```shell [yarn <img src="/feature/yarn.svg"/>]
yarn add @kubb/react
```

:::

<hr/>

### Configure `tsconfig.json`

::: code-group

```json [tsconfig.json]
{
  "compilerOptions": {
    "jsx": "react-jsx",
    "jsxImportSource": "@kubb/react" // [!code ++]
  }
}
```

:::

## Examples

### Text

```tsx [input]
import { createRoot, Text } from '@kubb/react'

const root = createRoot()

const Component = () => {
  return (
    <Text>
     export const test = 2;
    </File>
  )
}

root.render(<Component />)

return root
```

::: code-group

```typescript [root.output]
export const test = 2
```

:::

### Text with indent

```tsx [input]
import { createRoot, Text } from '@kubb/react'

const root = createRoot()

const Component = () => {
  return (
    <Text indentSize={2}>
     export const test = 2;
    </File>
  )
}

root.render(<Component />)

return root
```

::: code-group

```typescript [root.output]
export const test = 2
```

:::

### Function

```tsx [input]
import { createRoot, Function } from '@kubb/react'

const root = createRoot()

const Component = () => {
  return (
    <Function name="getData" export async>
      return 2;
    </Function>
  )
}

root.render(<Component />)

return root
```

::: code-group

```typescript [root.output]
export async function getData() {
  return 2
}
```

:::

### File

```tsx [input]
import { createRoot, File } from '@kubb/react'

const root = createRoot()

const Component = () => {
  return (
    <File baseName="test.ts" path="path">
      <File.Import name={'React'} path="react" print />
    </File>
  )
}

root.render(<Component />)

return root
```

::: code-group

```typescript [root.output]
export function test() {
  return true
}
```

:::

## Links<|MERGE_RESOLUTION|>--- conflicted
+++ resolved
@@ -9,10 +9,7 @@
 
 Use React to create templates/variants for any plugin.
 
-<<<<<<< HEAD
 <hr/>
-=======
->>>>>>> 482cbd19
 
 ## Installation
 
