name: ci

on:
  push:
    branches:    
      - main
      - 'releases/**'
  workflow_dispatch:
  
jobs:
  build:
      name: Build and Test
      timeout-minutes: 15
      runs-on: ubuntu-latest
      # To use Remote Caching, uncomment the next lines and follow the steps below.
      # env:
      #  TURBO_TOKEN: ${{ secrets.TURBO_TOKEN }}
      #  TURBO_TEAM: ${{ secrets.TURBO_TEAM }}
 
      steps:
        - name: Release
          uses: google-github-actions/release-please-action@v3
          id: release
          with:
            command: manifest
            monorepo-tags: true
            token: ${{secrets.GITHUB_TOKEN}}
            default-branch: main
            
        - name: Check out code
          uses: actions/checkout@v3
          with:
            fetch-depth: 2
 
        - uses: pnpm/action-setup@v2.2.4
          with:
            version: 8
 
        - name: Setup Node.js environment
          uses: actions/setup-node@v3
          with:
            node-version: 18
            cache: 'pnpm'
            registry-url: 'https://registry.npmjs.org'

        - name: Install bun
          uses: oven-sh/setup-bun@v1
 
        - name: Install dependencies
          run: pnpm install --prefer-offline

        - uses: dtinth/setup-github-actions-caching-for-turbo@v1
          with:
           # Set the prefix for the cache keys.
            cache-prefix: kubb_
          
        - name: Build
          run: bun run build --concurrency=1

        - name: Typecheck
          run: bun run typecheck --concurrency=1

        - name: Test
          run: bun run test:coverage

        - name: Upload coverage reports to Codecov
          uses: codecov/codecov-action@v3
          if: ${{ steps.release.outputs.releases_created }}
          env:
             CODECOV_TOKEN: ${{ secrets.CODECOV_TOKEN }}

        - name: Release
          continue-on-error: true
<<<<<<< HEAD
          if: ${{ success() && github.ref == 'refs/heads/main' && (github.event_name != 'pull_request' || github.event.action == 'closed' && github.event.pull_request.merged == true) }}
=======
          if: ${{ steps.release.outputs.releases_created && success() && github.ref == 'refs/heads/main' && (github.event_name != 'pull_request' || github.event.action == 'closed' && github.event.pull_request.merged == true) }}
>>>>>>> 1db1f3a4
          env:
            GITHUB_TOKEN: ${{ secrets.GITHUB_TOKEN }}
            NPM_TOKEN: ${{ secrets.NPM_TOKEN }}
            NODE_AUTH_TOKEN: ${{ secrets.NPM_TOKEN }}
          run: bun run release

        - name: Release canary
          continue-on-error: true
          if: ${{ success() && github.ref == 'refs/heads/main' && (github.event_name != 'pull_request' || github.event.action == 'closed' && github.event.pull_request.merged == true) }}
          env:
            GITHUB_TOKEN: ${{ secrets.GITHUB_TOKEN }}
            NPM_TOKEN: ${{ secrets.NPM_TOKEN }}
            NODE_AUTH_TOKEN: ${{ secrets.NPM_TOKEN }}
          run: |
<<<<<<< HEAD
            npm --no-git-tag-version version minor
            npm --no-git-tag-version version $(npm pkg get version | sed 's/"//g')-canary.$(date +'%Y%m%dT%H%M%S')
            bun run release:canary
=======
            bun run release:canary --concurrency=1
>>>>>>> 1db1f3a4
<|MERGE_RESOLUTION|>--- conflicted
+++ resolved
@@ -71,11 +71,7 @@
 
         - name: Release
           continue-on-error: true
-<<<<<<< HEAD
-          if: ${{ success() && github.ref == 'refs/heads/main' && (github.event_name != 'pull_request' || github.event.action == 'closed' && github.event.pull_request.merged == true) }}
-=======
           if: ${{ steps.release.outputs.releases_created && success() && github.ref == 'refs/heads/main' && (github.event_name != 'pull_request' || github.event.action == 'closed' && github.event.pull_request.merged == true) }}
->>>>>>> 1db1f3a4
           env:
             GITHUB_TOKEN: ${{ secrets.GITHUB_TOKEN }}
             NPM_TOKEN: ${{ secrets.NPM_TOKEN }}
@@ -90,10 +86,4 @@
             NPM_TOKEN: ${{ secrets.NPM_TOKEN }}
             NODE_AUTH_TOKEN: ${{ secrets.NPM_TOKEN }}
           run: |
-<<<<<<< HEAD
-            npm --no-git-tag-version version minor
-            npm --no-git-tag-version version $(npm pkg get version | sed 's/"//g')-canary.$(date +'%Y%m%dT%H%M%S')
-            bun run release:canary
-=======
-            bun run release:canary --concurrency=1
->>>>>>> 1db1f3a4
+            bun run release:canary --concurrency=1